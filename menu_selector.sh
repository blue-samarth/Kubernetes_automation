--- conflicted
+++ resolved
@@ -59,11 +59,7 @@
             (( i++ ))
             continue
         fi
-<<<<<<< HEAD
-        
-=======
 
->>>>>>> 4b218152
         if $parsing_display; then
             display_options+=("${!i}")
         else
@@ -71,7 +67,6 @@
         fi
         (( i++ ))
     done
-<<<<<<< HEAD
     
     # If no return values specified, use display options as return values
     # This provides a simpler interface when display text = return values
@@ -80,37 +75,21 @@
     fi
     
     # Validate array lengths match to prevent index out of bounds errors
-=======
-
-    # If no return values specified, use display options
-    if (( ${#return_values[@]} == 0 )); then
-        return_values=("${display_options[@]}")
-    fi
-
-    # Validate arrays
->>>>>>> 4b218152
     if (( ${#display_options[@]} != ${#return_values[@]} )); then
         echo "Error: Mismatched display and return value arrays" >&2
         return 1
     fi
-<<<<<<< HEAD
     
     # Initialize navigation variables
     local cur=0 count=${#display_options[@]} index=0
     local esc=$(echo -en "\e")  # ESC character for detecting arrow keys
     
     # Ensure we have at least one option
-=======
-
-    local cur=0 count=${#display_options[@]}
-    local esc=$(echo -en "\e") # ESC character
-
->>>>>>> 4b218152
     if (( count == 0 )); then
         echo "Error: No options provided" >&2
         return 1
     fi
-<<<<<<< HEAD
+
     
     # Terminal setup: hide cursor and disable echo
     # This creates a clean interactive experience
@@ -118,14 +97,6 @@
     trap 'tput cnorm 2>/dev/null; stty echo 2>/dev/null' EXIT INT TERM  # Cleanup on exit
     stty -echo 2>/dev/null          # Disable terminal echo
     
-=======
-
-    # Terminal setup
-    tput civis 2>/dev/null
-    trap 'tput cnorm 2>/dev/null; stty echo 2>/dev/null' EXIT INT TERM
-    stty -echo 2>/dev/null
-
->>>>>>> 4b218152
     printf "$prompt\n"
 
     # Main loop
@@ -136,32 +107,19 @@
         done
 
         # Render menu
-<<<<<<< HEAD
         index=0 
         for o in "${display_options[@]}"; do
             if [[ "$index" == "$cur" ]]; then
                 echo -e " >\e[1;32m $o \e[0m"
             else 
                 echo "   $o"
-=======
-        for i in "${!display_options[@]}"; do
-            if [[ $i -eq $cur ]]; then
-                echo -e " >\e[1;32m ${display_options[$i]} \e[0m"
-            else
-                echo "   ${display_options[$i]}"
->>>>>>> 4b218152
             fi
         done
+        # Read single character
 
-<<<<<<< HEAD
-        # Read a single keypress
-=======
-        # Read single character
->>>>>>> 4b218152
         read -s -n1 key
 
         if [[ $key == $esc ]]; then
-<<<<<<< HEAD
             # Try to read the rest of the escape sequence (2 more chars)
             if read -s -n2 -t 0.1 rest 2>/dev/null; then
                 case "$rest" in
@@ -181,16 +139,6 @@
             fi
         elif [[ -z $key ]] || [[ $key == $'\n' ]] || [[ $key == $'\r' ]]; then
             break   # Enter
-=======
-            read -s -n2 -t 0.1 key 2>/dev/null || key=""
-            case "$key" in
-                "[A") ((cur--)); ((cur < 0)) && ((cur = count - 1)) ;;
-                "[B") ((cur++)); ((cur >= count)) && ((cur = 0)) ;;
-                *) ;; # ignore other escape sequences
-            esac
-        elif [[ -z $key ]] || [[ $key == $'\n' ]] || [[ $key == $'\r' ]]; then
-            break
->>>>>>> 4b218152
         elif [[ $key == $'\003' ]] || [[ $key == "q" ]] || [[ $key == "Q" ]]; then
             tput cnorm
             stty echo
@@ -198,7 +146,6 @@
             echo -e "\nSelection cancelled" >&2
             return 130
         fi
-<<<<<<< HEAD
 
         # Reset cursor for re-render
         echo -en "\e[${count}A"
@@ -221,24 +168,6 @@
     printf -v "$outvar" "${return_values[$cur]}"
     
     # Display confirmation of selection
-=======
-    done
-
-    # Cleanup
-    tput cnorm
-    stty echo
-    trap - EXIT INT TERM
-
-    # Clear menu from screen
-    for ((i=0; i<count; i++)); do
-        echo -en "\e[1A\e[K"
-    done
-
-    # Set output variable
-    printf -v "$outvar" "${return_values[$cur]}"
-
-    # Display confirmation
->>>>>>> 4b218152
     echo "Selected: ${display_options[$cur]} (value: ${return_values[$cur]})"
     
     return 0  # Success
